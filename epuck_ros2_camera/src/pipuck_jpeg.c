// Copyright 2020 Cyberbotics
//
// Licensed under the Apache License, Version 2.0 (the "License");
// you may not use this file except in compliance with the License.
// You may obtain a copy of the License at
//
//     http://www.apache.org/licenses/LICENSE-2.0
//
// Unless required by applicable law or agreed to in writing, software
// distributed under the License is distributed on an "AS IS" BASIS,
// WITHOUT WARRANTIES OR CONDITIONS OF ANY KIND, either express or implied.
// See the License for the specific language governing permissions and
// limitations under the License.

#include "epuck_ros2_camera/pipuck_jpeg.h"

#include <assert.h>
#include <bcm_host.h>
#include <interface/mmal/mmal.h>
#include <interface/mmal/mmal_buffer.h>
#include <interface/mmal/mmal_logging.h>
#include <interface/mmal/util/mmal_connection.h>
#include <interface/mmal/util/mmal_default_components.h>
#include <interface/mmal/util/mmal_util.h>
#include <interface/mmal/util/mmal_util_params.h>
#include <interface/vcos/vcos.h>
#include <stdio.h>

#define MIN(X, Y) (((X) < (Y)) ? (X) : (Y))
#define MAX(X, Y) (((X) > (Y)) ? (X) : (Y))

static MMAL_COMPONENT_T *encoder;
static MMAL_STATUS_T status;
static MMAL_POOL_T *pool_in;
static MMAL_POOL_T *pool_out;
static VCOS_SEMAPHORE_T semaphore;
static VCOS_STATUS_T vcos_status;
static MMAL_BUFFER_HEADER_T *buffer;
static MMAL_QUEUE_T *queue;
static MMAL_BOOL_T eos;
static int sent_bytes;

static void release_buffer_callback(MMAL_PORT_T *port, MMAL_BUFFER_HEADER_T *buffer);
static void put_to_queue_callback(MMAL_PORT_T *port, MMAL_BUFFER_HEADER_T *buffer);

void put_to_queue_callback(MMAL_PORT_T *port, MMAL_BUFFER_HEADER_T *buffer) {
  mmal_queue_put(queue, buffer);
  vcos_semaphore_post(&semaphore);
}

void release_buffer_callback(MMAL_PORT_T *port, MMAL_BUFFER_HEADER_T *buffer) {
  mmal_buffer_header_release(buffer);
  vcos_semaphore_post(&semaphore);
}

void pipuck_jpeg_init(pipuck_image_t *input_image, pipuck_image_t *output_image) {
  bcm_host_init();
  vcos_init();

  vcos_semaphore_create(&semaphore, "sync", 1);

  status = mmal_component_create(MMAL_COMPONENT_DEFAULT_IMAGE_ENCODER, &encoder);
  assert(status == MMAL_SUCCESS);
  status = mmal_port_enable(encoder->control, release_buffer_callback);
  assert(status == MMAL_SUCCESS);

  // Configure encoder input
  encoder->input[0]->format->encoding = input_image->encoding;
  encoder->input[0]->format->es->video.crop.width = input_image->width;
  encoder->input[0]->format->es->video.crop.height = input_image->height;
  encoder->input[0]->format->es->video.width = VCOS_ALIGN_UP(input_image->width, 32);
  encoder->input[0]->format->es->video.height = VCOS_ALIGN_UP(input_image->height, 16);
  encoder->input[0]->format->es->video.frame_rate.num = 0;
  encoder->input[0]->format->es->video.frame_rate.den = 1;
  encoder->input[0]->format->es->video.par.num = 1;
  encoder->input[0]->format->es->video.par.den = 1;
  status = mmal_port_format_commit(encoder->input[0]);
  assert(status == MMAL_SUCCESS);

  // Configure encoder output
  mmal_format_copy(encoder->output[0]->format, encoder->input[0]->format);
  encoder->output[0]->format->encoding = MMAL_ENCODING_JPEG;
  status = mmal_port_format_commit(encoder->output[0]);
  assert(status == MMAL_SUCCESS);
<<<<<<< HEAD
  status = mmal_port_parameter_set_uint32(encoder->output[0], MMAL_PARAMETER_JPEG_Q_FACTOR,
                                          output_image->quality);
=======
  status = mmal_port_parameter_set_uint32(encoder->output[0], MMAL_PARAMETER_JPEG_Q_FACTOR, output_image->quality);
>>>>>>> 8778c313
  assert(status == MMAL_SUCCESS);

  // Configure buffers
  encoder->input[0]->buffer_num = encoder->input[0]->buffer_num_recommended;
  encoder->input[0]->buffer_size = encoder->input[0]->buffer_size_recommended;
  encoder->output[0]->buffer_num = encoder->output[0]->buffer_num_recommended;
  encoder->output[0]->buffer_size = encoder->output[0]->buffer_size_recommended;
<<<<<<< HEAD
  printf("There are %d input buffers with size %d and %d output buffers with size %d\n",
         encoder->input[0]->buffer_num,
         encoder->input[0]->buffer_size,
         encoder->output[0]->buffer_num,
         encoder->output[0]->buffer_size);
=======
  printf("There are %d input buffers with size %d and %d output buffers with size %d\n", encoder->input[0]->buffer_num,
         encoder->input[0]->buffer_size, encoder->output[0]->buffer_num, encoder->output[0]->buffer_size);
>>>>>>> 8778c313

  // Enable ports
  status = mmal_port_enable(encoder->input[0], release_buffer_callback);
  assert(status == MMAL_SUCCESS);
  status = mmal_port_enable(encoder->output[0], put_to_queue_callback);
  assert(status == MMAL_SUCCESS);

  // Create a buffer pool
  queue = mmal_queue_create();
<<<<<<< HEAD
  pool_in = mmal_port_pool_create(encoder->input[0], encoder->input[0]->buffer_num,
                                  encoder->input[0]->buffer_size);
  assert(pool_in != 0);
  pool_out = mmal_port_pool_create(encoder->output[0], encoder->output[0]->buffer_num,
                                   encoder->output[0]->buffer_size);
=======
  pool_in = mmal_port_pool_create(encoder->input[0], encoder->input[0]->buffer_num, encoder->input[0]->buffer_size);
  assert(pool_in != 0);
  pool_out = mmal_port_pool_create(encoder->output[0], encoder->output[0]->buffer_num, encoder->output[0]->buffer_size);
>>>>>>> 8778c313
  assert(pool_out != 0);

  // Start component
  status = mmal_component_enable(encoder);
  assert(status == MMAL_SUCCESS);
}

void pipuck_jpeg_deinit() {
  mmal_port_disable(encoder->input[0]);
  mmal_port_disable(encoder->output[0]);
  mmal_component_disable(encoder);
  mmal_queue_destroy(queue);
  mmal_port_pool_destroy(encoder->input[0], pool_in);
  mmal_port_pool_destroy(encoder->output[0], pool_out);
  vcos_semaphore_delete(&semaphore);
}

int pipuck_jpeg_encode(pipuck_image_t *input_image, pipuck_image_t *output_image) {
  eos = MMAL_FALSE;
  sent_bytes = 0;
  output_image->size = 0;

  while (eos == MMAL_FALSE) {
    vcos_status = vcos_semaphore_wait_timeout(&semaphore, 2000);
    assert(vcos_status == VCOS_SUCCESS);

    // Input frames
    if ((buffer = mmal_queue_get(pool_in->queue)) != NULL) {
      buffer->length = MAX(0, MIN(buffer->alloc_size, input_image->size - sent_bytes));
      buffer->offset = 0;
      buffer->pts = MMAL_TIME_UNKNOWN;
      buffer->dts = MMAL_TIME_UNKNOWN;
      // printf("Flags %d; EOS %d; Length: %d\n", buffer->flags, eos, buffer->length);
      buffer->data = input_image->data + sent_bytes;
      sent_bytes += buffer->length;
      status = mmal_port_send_buffer(encoder->input[0], buffer);
      assert(status == MMAL_SUCCESS);
    }

    // Output frames
    while ((buffer = mmal_queue_get(queue)) != NULL) {
      eos = buffer->flags & MMAL_BUFFER_HEADER_FLAG_FRAME_END;
      memcpy(output_image->data + output_image->size, buffer->data, buffer->length);
      output_image->size += buffer->length;
      mmal_buffer_header_release(buffer);
    }

    // Send empty buffers to the output port of the decoder
    while ((buffer = mmal_queue_get(pool_out->queue)) != NULL) {
      status = mmal_port_send_buffer(encoder->output[0], buffer);
      assert(status == MMAL_SUCCESS);
    }
  }
}<|MERGE_RESOLUTION|>--- conflicted
+++ resolved
@@ -82,12 +82,7 @@
   encoder->output[0]->format->encoding = MMAL_ENCODING_JPEG;
   status = mmal_port_format_commit(encoder->output[0]);
   assert(status == MMAL_SUCCESS);
-<<<<<<< HEAD
-  status = mmal_port_parameter_set_uint32(encoder->output[0], MMAL_PARAMETER_JPEG_Q_FACTOR,
-                                          output_image->quality);
-=======
   status = mmal_port_parameter_set_uint32(encoder->output[0], MMAL_PARAMETER_JPEG_Q_FACTOR, output_image->quality);
->>>>>>> 8778c313
   assert(status == MMAL_SUCCESS);
 
   // Configure buffers
@@ -95,16 +90,8 @@
   encoder->input[0]->buffer_size = encoder->input[0]->buffer_size_recommended;
   encoder->output[0]->buffer_num = encoder->output[0]->buffer_num_recommended;
   encoder->output[0]->buffer_size = encoder->output[0]->buffer_size_recommended;
-<<<<<<< HEAD
-  printf("There are %d input buffers with size %d and %d output buffers with size %d\n",
-         encoder->input[0]->buffer_num,
-         encoder->input[0]->buffer_size,
-         encoder->output[0]->buffer_num,
-         encoder->output[0]->buffer_size);
-=======
   printf("There are %d input buffers with size %d and %d output buffers with size %d\n", encoder->input[0]->buffer_num,
          encoder->input[0]->buffer_size, encoder->output[0]->buffer_num, encoder->output[0]->buffer_size);
->>>>>>> 8778c313
 
   // Enable ports
   status = mmal_port_enable(encoder->input[0], release_buffer_callback);
@@ -114,17 +101,9 @@
 
   // Create a buffer pool
   queue = mmal_queue_create();
-<<<<<<< HEAD
-  pool_in = mmal_port_pool_create(encoder->input[0], encoder->input[0]->buffer_num,
-                                  encoder->input[0]->buffer_size);
-  assert(pool_in != 0);
-  pool_out = mmal_port_pool_create(encoder->output[0], encoder->output[0]->buffer_num,
-                                   encoder->output[0]->buffer_size);
-=======
   pool_in = mmal_port_pool_create(encoder->input[0], encoder->input[0]->buffer_num, encoder->input[0]->buffer_size);
   assert(pool_in != 0);
   pool_out = mmal_port_pool_create(encoder->output[0], encoder->output[0]->buffer_num, encoder->output[0]->buffer_size);
->>>>>>> 8778c313
   assert(pool_out != 0);
 
   // Start component
