--- conflicted
+++ resolved
@@ -67,12 +67,7 @@
   assert(status >= 0);
 
   // Get buffer pointer
-<<<<<<< HEAD
-  buffer = mmap(NULL, querybuffer.length, PROT_READ | PROT_WRITE, MAP_SHARED, f,
-                querybuffer.m.offset);
-=======
   buffer = mmap(NULL, querybuffer.length, PROT_READ | PROT_WRITE, MAP_SHARED, f, querybuffer.m.offset);
->>>>>>> 8778c313
   memset(buffer, 0, querybuffer.length);
 
   // Capture
