cmake_minimum_required(VERSION 3.5)
project(epuck_ros2_cpp)

# Default to C99
if(NOT CMAKE_C_STANDARD)
  set(CMAKE_C_STANDARD 99)
endif()

# Default to C++14
if(NOT CMAKE_CXX_STANDARD)
  set(CMAKE_CXX_STANDARD 14)
endif()

if(CMAKE_COMPILER_IS_GNUCXX OR CMAKE_CXX_COMPILER_ID MATCHES "Clang")
  add_compile_options(-Wall -Wextra)
endif()

find_package(ament_cmake REQUIRED)
find_package(std_msgs REQUIRED)
find_package(rclcpp REQUIRED)
find_package(geometry_msgs REQUIRED)
find_package(sensor_msgs REQUIRED)
find_package(tf2_ros REQUIRED)
find_package(nav_msgs REQUIRED)


add_executable(driver src/driver.cpp)
target_include_directories(driver PUBLIC
  $<BUILD_INTERFACE:${CMAKE_CURRENT_SOURCE_DIR}/include>
  $<INSTALL_INTERFACE:include>)

ament_target_dependencies(driver
  rclcpp
  geometry_msgs
  std_msgs
  sensor_msgs
  tf2_ros
  nav_msgs
)

install(TARGETS driver
  EXPORT export_${PROJECT_NAME}
  DESTINATION lib/${PROJECT_NAME})

if(BUILD_TESTING)
<<<<<<< HEAD
  find_package(ament_lint_auto REQUIRED)
=======
>>>>>>> 8778c313
  find_package(launch_testing_ament_cmake REQUIRED)
  find_package(ament_cmake_cppcheck REQUIRED)
  find_package(ament_cmake_cpplint REQUIRED)
  find_package(ament_cmake_copyright REQUIRED)
  find_package(ament_cmake_lint_cmake REQUIRED)
  find_package(ament_cmake_flake8 REQUIRED)
  find_package(ament_cmake_pep257 REQUIRED)
  find_package(ament_cmake_xmllint REQUIRED)
  find_package(ament_cmake_clang_format REQUIRED)

  ament_cppcheck()
  ament_cpplint(
    MAX_LINE_LENGTH 128
  )
  ament_copyright()
  ament_lint_cmake()
  ament_flake8()
  ament_pep257()
  ament_xmllint()
  ament_clang_format(
    CONFIG_FILE "${CMAKE_CURRENT_SOURCE_DIR}/../.clang-format"
  )

<<<<<<< HEAD
  ament_lint_auto_find_test_dependencies()
=======
  # `CONFIG_FILE` parameter hasn't been integrated into Debian upstream packages, but as soon as it is
  # we can run the uncrustify test as well:
  # https://github.com/ament/ament_lint/blob/091e47cb123d903926911bfdd6ca21672e5deae4/ament_cmake_uncrustify/cmake/ament_uncrustify.cmake#L56
  # find_package(ament_cmake_uncrustify REQUIRED)
  # ament_uncrustify(
  #   TESTNAME "uncrustify_${PROJECT_NAME}"
  #   CONFIG_FILE "${CMAKE_CURRENT_SOURCE_DIR}/../uncrustify.cfg"
  #   MAX_LINE_LENGTH 128
  #   "${_output_path}"
  # )
>>>>>>> 8778c313
  add_launch_test(
    "test/test_driver.py"
    TIMEOUT 60
  )
endif()

ament_package()<|MERGE_RESOLUTION|>--- conflicted
+++ resolved
@@ -43,10 +43,6 @@
   DESTINATION lib/${PROJECT_NAME})
 
 if(BUILD_TESTING)
-<<<<<<< HEAD
-  find_package(ament_lint_auto REQUIRED)
-=======
->>>>>>> 8778c313
   find_package(launch_testing_ament_cmake REQUIRED)
   find_package(ament_cmake_cppcheck REQUIRED)
   find_package(ament_cmake_cpplint REQUIRED)
@@ -70,9 +66,6 @@
     CONFIG_FILE "${CMAKE_CURRENT_SOURCE_DIR}/../.clang-format"
   )
 
-<<<<<<< HEAD
-  ament_lint_auto_find_test_dependencies()
-=======
   # `CONFIG_FILE` parameter hasn't been integrated into Debian upstream packages, but as soon as it is
   # we can run the uncrustify test as well:
   # https://github.com/ament/ament_lint/blob/091e47cb123d903926911bfdd6ca21672e5deae4/ament_cmake_uncrustify/cmake/ament_uncrustify.cmake#L56
@@ -83,7 +76,6 @@
   #   MAX_LINE_LENGTH 128
   #   "${_output_path}"
   # )
->>>>>>> 8778c313
   add_launch_test(
     "test/test_driver.py"
     TIMEOUT 60
